--- conflicted
+++ resolved
@@ -2,11 +2,7 @@
 
 setup(
     name='RaceResults',
-<<<<<<< HEAD
-    version='0.3.6',
-=======
     version='0.3.7',
->>>>>>> 7f0394a5
     author='John Evans',
     author_email='john.g.evans.ne@gmail.com',
     url='http://pypi.python.org/pypi/RaceResults',
@@ -16,11 +12,7 @@
         'test/testdata/*.htm']},
     entry_points={
         'console_scripts': [
-<<<<<<< HEAD
-            'brrr = rr.command_line:run_best_race',
-=======
             'brrr = rr.command_line:run_bestrace',
->>>>>>> 7f0394a5
             'crrr = rr.command_line:run_coolrunning',
             'csrr = rr.command_line:run_compuscore',
             'nyrr = rr.command_line:run_nyrr',
@@ -29,7 +21,7 @@
     description='Race results parsing',
     install_requires=['lxml>=2.3.4', 'requests>=2.2.0'],
     classifiers=["Programming Language :: Python",
-                 "Programming Language :: Python :: 3.3",
+                 "Programming Language :: Python :: 3.4",
                  "Programming Language :: Python :: Implementation :: CPython",
                  "License :: OSI Approved :: MIT License",
                  "Development Status :: 4 - Beta",
